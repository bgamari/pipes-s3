name:                pipes-s3
x-revision:          1
version:             0.3.0.3
synopsis:            A simple interface for streaming data to and from Amazon S3
description:
    This package provides a simple interface for streaming data to and from
    Amazon's S3 cloud storage service with the @pipes@ package.
homepage:            http://github.com/bgamari/pipes-s3
license:             BSD3
license-file:        LICENSE
author:              Ben Gamari
maintainer:          ben@smart-cactus.org
copyright:           (c) 2016 Ben Gamari
category:            Network
build-type:          Simple
cabal-version:       >=1.10
tested-with:         GHC ==7.8.4, GHC ==7.10.3, GHC ==8.0.1

source-repository head
  type:      git
  location:  git://github.com/bgamari/pipes-s3

library
  exposed-modules:     Pipes.Aws.S3
                       Pipes.Aws.S3.Download
                       Pipes.Aws.S3.Download.Retry
                       Pipes.Aws.S3.Upload
                       Pipes.Aws.S3.Types
  other-extensions:    OverloadedStrings, GeneralizedNewtypeDeriving, ScopedTypeVariables
  hs-source-dirs:      src
  default-language:    Haskell2010
  ghc-options:         -Wall
  build-depends:       base             >=4.7  && <4.11,
                       transformers     >=0.4  && <0.6,
                       bytestring       >=0.10 && <0.11,
                       text             >=1.2  && <1.3,
                       pipes-bytestring >=2.1  && <2.2,
                       pipes-safe       >=2.2  && <2.3,
                       pipes            >=4.1  && <4.4,
<<<<<<< HEAD
                       http-types       >=0.9  && <0.12,
                       http-client      >=0.4  && <0.6,
                       http-client-tls  >=0.2  && <0.4,
                       resourcet        >=1.1  && <1.2,
                       aws              >=0.13 && <0.19
=======
                       http-types       >=0.9  && <0.13,
                       http-client      >=0.4  && <0.6,
                       http-client-tls  >=0.2  && <0.4,
                       resourcet        >=1.1  && <1.3,
                       semigroups       >=0.18 && <0.19,
                       aws              >=0.13 && <0.21
>>>>>>> d3007010

test-suite pipes-s3-tests
  type:                exitcode-stdio-1.0
  main-is:             Test.hs
  build-depends:       base,
                       bytestring,
                       text,
                       exceptions,
                       pipes,
                       pipes-safe,
                       pipes-bytestring,
                       pipes-s3,
                       tasty,
                       tasty-quickcheck,
                       QuickCheck
  default-language:    Haskell2010<|MERGE_RESOLUTION|>--- conflicted
+++ resolved
@@ -1,5 +1,4 @@
 name:                pipes-s3
-x-revision:          1
 version:             0.3.0.3
 synopsis:            A simple interface for streaming data to and from Amazon S3
 description:
@@ -37,20 +36,12 @@
                        pipes-bytestring >=2.1  && <2.2,
                        pipes-safe       >=2.2  && <2.3,
                        pipes            >=4.1  && <4.4,
-<<<<<<< HEAD
-                       http-types       >=0.9  && <0.12,
-                       http-client      >=0.4  && <0.6,
-                       http-client-tls  >=0.2  && <0.4,
-                       resourcet        >=1.1  && <1.2,
-                       aws              >=0.13 && <0.19
-=======
                        http-types       >=0.9  && <0.13,
                        http-client      >=0.4  && <0.6,
                        http-client-tls  >=0.2  && <0.4,
                        resourcet        >=1.1  && <1.3,
                        semigroups       >=0.18 && <0.19,
                        aws              >=0.13 && <0.21
->>>>>>> d3007010
 
 test-suite pipes-s3-tests
   type:                exitcode-stdio-1.0
